# LeanAI

# 📌 Predicting Body Fat Percentage Using Machine Learning

## 🧠 Project Summary

This project utilizes the **Body Fat Prediction Dataset & Extended** from Kaggle, which contains anthropometric measurements such as weight, height, waist circumference, and body fat percentage.

### ✅ Key Result

Achieved < 1% error with SVR model using body measurements only.

### 📊 Results Summary

| Model             | MAE  | R²     | MAPE   |
|------------------|------|--------|--------|
| SVR (best)        | 0.10 | 0.9996 | 0.86%  |
| MLPRegressor      | 0.24 | 0.9979 | 1.82%  |
| Linear Regression | 0.50 | 0.9925 | 3.79%  |

---

### 🛠️ Tech Stack

| Layer                  | Tool/Framework        |
|------------------------|------------------------|
| Infrastructure         | OpenTofu, Docker, K3s  |
| Data Processing        | Polars, Scikit-learn   |
| Workflow Orchestration | Metaflow               |
| Model Tracking         | MLflow                 |
| HPO                    | Optuna                 |
| Monitoring             | Evidently AI           |
| API                    | FastAPI                |
| Frontend               | Streamlit              |
| Deployment             | Docker / K8s (Minikube/K3s) |

---

### 🔹 Business Objective

⚡ **Develop a machine learning model to predict body fat percentage** based on a person's physical measurements.

### 📌 Why is this important?

- **🏋️ Fitness & Health**: Personalized recommendations for diet and exercise.
- **🏥 Medical Diagnosis**: Assessment of obesity, diabetes, and cardiovascular disease risks.
- **🏆 Sports Industry**: Optimization of body composition for athletes.
- **💰 Insurance**: Health risk analysis for premium calculation.

From a business perspective, using anthropometric measurements like weight, height, and waist circumference to predict body fat percentage can have several practical and profitable motivations:

### 1. Health and Fitness Industry Applications

- **Motivation**: The ability to estimate body fat percentage without expensive equipment (like DEXA scans or hydrostatic weighing) makes health assessments more accessible and cost-effective.
- **Business Use Case**: Fitness companies (e.g., gyms, personal training services, or wearable tech firms like Fitbit or Apple) could integrate this into their offerings. For example, a gym could use a simple app or kiosk where clients input their measurements to get an instant body fat estimate, enhancing customer engagement and retention.
- **Value Proposition**: Low-cost, scalable health insights encourage users to track progress, purchase subscriptions, or invest in personalized training plans.

### 2. Cost Reduction and Scalability

- **Motivation**: Traditional body fat measurement methods are time-consuming, expensive, and require trained personnel or specialized tools. Anthropometric predictions bypass these barriers.
- **Business Use Case**: A startup could develop a SaaS (Software as a Service) platform targeting small clinics, schools, or corporate wellness programs, providing affordable body fat analysis tools based on these measurements.
- **Value Proposition**: Businesses save money while offering a valuable service, creating a competitive edge over rivals relying on pricier alternatives.

### 3. Personalized Product Offerings

- **Motivation**: Body fat percentage is a key metric for tailoring nutrition plans, workout regimes, or even apparel sizing.
- **Business Use Case**: E-commerce platforms (e.g., meal kit services like HelloFresh or fitness apparel brands like Lululemon) could use this data to recommend products suited to a customer’s body composition, increasing sales conversion rates.
- **Value Proposition**: Enhanced personalization drives customer satisfaction and loyalty, boosting revenue through targeted upselling.

### 4. Public Health and Insurance Insights

- **Motivation**: Body fat percentage is a better indicator of health risks (e.g., obesity-related diseases) than BMI alone, which can misclassify muscular individuals.
- **Business Use Case**: Insurance companies or public health organizations could use this predictive model to assess risk profiles at scale, adjusting premiums or designing intervention programs.
- **Value Proposition**: More accurate risk assessment reduces payouts for insurers or improves outcomes for health initiatives, saving costs long-term.

---

## 2️⃣ Data

📂 **Data Source**: [Kaggle: Body Fat Prediction Dataset](https://www.kaggle.com/datasets/simonezappatini/body-fat-extended-dataset)  
📊 **Format**: CSV file  
💾 **Dataset Size**: 436 samples, 16 columns.

### 🔢 **Features in the dataset**

- `Density` – Body density (measured by hydrostatic weighing).
- `BodyFat` – **Body fat percentage (target variable)**.
- `Age` – Age.
- `Weight` – Weight (in pounds).
- `Height` – Height (in inches).
- `Neck`, `Chest`, `Abdomen`, `Hip`, `Thigh`, `Knee`, `Ankle`, `Biceps`, `Forearm`, `Wrist` – Circumference measurements of different body parts (in inches).

---

## 3️⃣ Methodology

### 📊 Exploratory Data Analysis (EDA)

- [Bodyfat EDA Methodology](Project/EDA/README.md)

- Dataset was **clean**, numeric, and no nulls.
- **Visualizations** revealed normal distributions with minor skewness.
- Strong correlations:
  - **Negative**: BodyFat vs Density
  - **Positive**: Abdomen & Chest vs BodyFat
- **Sex-based analysis** showed anatomical differences, but **Sex** had a weak impact on body fat prediction.

### Details

Our initial exploratory steps were the standard tasks of determining the number of features in the dataset, identifying any null or missing values, observing the scale of individual features and the data types we had to work with.  The dataset, although small, was very clean: no missing or null values, only floating and integer data types, and a total of 14 features.  A couple of important notes: the data was taken of men only, density was measured using under water weighing, and the remaiming features were measured using the measurement standards listed in Benhke and Wilmore (1974), pp. 45-48.

Matplotlib was used to visualize the distribution of the dataset, providing a deeper understanding of the spread of each feature.

![image](https://github.com/user-attachments/assets/8b989424-30e2-48fc-9cae-b89ac1b0c5c4)

Most features follow a normal distribution, except for height, hip, and ankle, which exhibit slight skewness.
A heatmap was applied to determine the correlation between different features, revealing a strong negative correlation between body fat and density. Additionally, weight shows a strong positive correlation with hip, chest, and abdomen size.  

We also utilized boxplots to identify outliers.

![image](https://github.com/user-attachments/assets/f7a5dfd3-0e4d-48c8-a8b6-877d01d2b68a)

Since our dataset initially contained only male measurements, which is a limition,  we extended our analysis to include female samples for a more comprehensive evaluation.
Exploratory Data Analysis (EDA), particularly through heat maps, revealed significant sex-based differences in body measurements. In our dataset, we encoded females as "1" and males as "0." We observed strong negative correlations for certain measurements, including Neck (-0.84), Forearm (-0.81), Wrist (-0.81), Chest (-0.71), Abdomen (-0.78), and Weight (-0.67). These findings indicate that males generally have larger body measurements than females. However, when assessing the influence of sex on body fat prediction, the effect appeared minimal (0.17).
Abdomen circumference emerged as a key indicator of body fat percentage, showing strong correlations with Body Fat (0.36), Chest (0.92), Hip (0.68), and Thigh (0.85).
Weight, on the other hand, was more strongly associated with skeletal and muscular body measurements rather than body fat alone. It exhibited high correlations with Chest (0.91), Abdomen (0.93), Hip (0.81), and Thigh (0.91), suggesting that weight increases in proportion to overall body dimensions.

Overall, the dataset highlights strong relationships between various body measurements, making it valuable for predictive modeling in health and fitness.

![image](https://github.com/user-attachments/assets/c816a08d-d563-433d-beb5-e7f5fe8ce83e)

**Data Processing**
Since the time limtation and the dataset is relatively simple and small, we decide to use as it is to start with a simple linear regression model initiatlly

### **Model Development**

- Given the dataset's size and simplicity, we began with lightweight models to establish a strong baseline.

![image](https://github.com/user-attachments/assets/6c1119d4-b359-4380-be0b-7fe80eabe1a3)

- Dataset was **clean**, numeric, and no nulls.
- **Visualizations** revealed normal distributions with minor skewness.
- Strong correlations:
  - **Negative**: BodyFat vs Density
  - **Positive**: Abdomen & Chest vs BodyFat
- **Sex-based analysis** showed anatomical differences, but **Sex** had a weak impact on body fat prediction.

### 📈 Key Insights

- **Abdomen circumference** is the strongest single predictor.
- **Weight** correlates more with muscle mass than fat.

### 🧠 Feature Engineering

Custom features:

- `bmi = Weight / (Height/100)^2`
- `waist_to_hip = Abdomen / Hip`
- `waist_to_height = Abdomen / Height`
- `arm_ratio = Forearm / Biceps`

---

### 🧪 Modeling Strategy

Started simple due to data size:

- ✅ **Linear Regression** (baseline)
- ✅ **SVR + RFE + PCA** (enhanced model)
- ✅ **Separate models**: Male / Female / Combined

**Metrics**:

- MAE, RMSE, R²
- Evidently AI reports for:
  - Data Drift
  - Target Drift
  - Regression Performance

## 4️⃣ Machine Learning Solution

- ⚙️ **Data Processing**: Polars, Scikit-Learn
- 🔁 **Workflow**: Metaflow
- 📊 **Experiment Tracking**: MLflow
- 🔍 **Monitoring**: Evidently AI
- 🧪 **Tuning**: Optuna
- 📦 **API**: FastAPI
- 📤 **Serving**: Streamlit dashboard
- 📂 **Model Storage**: joblib + MLflow Artifacts

```mermaid
graph TD
  subgraph Client
    A1[User Input Form] --> A2[FastAPI / REST API]
  end
  A2 --> B1[ML Model \n joblib]
  B1 --> B2[MLflow Tracking]
  B1 --> B3[Evidently Monitoring]
  B1 --> B4[Polars Data Pipeline]
  B2 --> C1[Optuna Tuning]
  B3 --> C2[Alerts / Notifications]

  subgraph Infra
    D1[Docker] --> D2[Minikube / K3s]
    D2 --> E1[OpenTofu IaC]
  end
```

---

## 5️⃣ FastAPI Backend

This project includes a **FastAPI-based application** for predicting body fat percentage. The API provides both:  

- A **web form** for manual input  
- A **REST API** for external integration  

🔗 **[Full API Documentation](Project/api/README.md)**

### 🚀 Quick Start  

#### Run the API using Docker  

```bash
docker-compose up --build  # First time setup
docker-compose up          # Subsequent runs
```

- **Access the web interface**: [http://localhost:8000](http://localhost:8000)  
- **API documentation (Swagger UI)**: [http://localhost:8000/docs](http://localhost:8000/docs)  

### 🔹 Example API request  

```bash
curl -X POST "http://localhost:8000/predict/" \
     -H "accept: application/json" \
     -H "Content-Type: application/x-www-form-urlencoded" \
     -d "abdomen=110&hip=120&weight=100&thigh=190&knee=50&biceps=38&neck=45"
```

For detailed instructions on deployment, troubleshooting, and advanced configurations, check out the **[API README](Project/api/README.md)**.  

---

## 6️⃣ 🚀 Real-World Applications & Impact

### 📈 Business & Health Significance

This project offers a unique intersection of machine learning, healthcare, and operational efficiency across several sectors:

🧬 Personalized Health & Fitness
Diet & Exercise Recommendations
Tailored guidance based on predicted body composition — enabling individuals to track progress, set goals, and adjust habits effectively.

🏥 Medical Diagnostics
Risk Assessment for Chronic Conditions
Early detection and monitoring of obesity, diabetes, and cardiovascular risks using body composition insights without expensive hardware.

⚙️ Healthcare AI Integration
AI-Driven Decision Support
Integration into clinical or wellness platforms as a backend service to streamline triage, health assessments, or preventative care recommendations.

🏅 Sports & Athletic Optimization
Performance Enhancement
Coaches and athletes can optimize training programs by targeting fat-to-muscle ratios using easy-to-measure inputs.

💼 Insurance & Actuarial Applications
Improved Risk Modeling
More accurate, personalized health profiles for premium calculations, reducing overgeneralization and unfair pricing.

💸 Operational Cost Savings Across Industries
Scalable, Non-Invasive Alternatives
Eliminates the need for expensive tools like DEXA scans or calipers — allowing schools, gyms, and clinics to adopt accessible predictive solutions at scale.

### Results after optimized experiments

```bash
Model Evaluation Results:
                        MAE        MSE        R2      MAPE  Explained Variance
SVR                0.103007   0.019722  0.999635  0.008664            0.999635
MLPRegressor       0.248110   0.111931  0.997926  0.018232            0.997995
StackingRegressor  0.319352   0.288114  0.994661  0.034541            0.995342
LinearRegression   0.506027   0.401387  0.992562  0.037945            0.992584
Ridge              0.525192   0.429619  0.992039  0.039954            0.992058
GradientBoosting   1.315073   2.867866  0.946855  0.090566            0.946890
XGBoost            1.501784   4.675057  0.913365  0.097473            0.913372
RandomForest       1.702659   4.836746  0.910369  0.127730            0.910589
Lasso              2.070826   6.018619  0.888468  0.166688            0.889867
AdaBoost           2.290862   7.710425  0.857116  0.177951            0.857432
ElasticNet         2.861452  11.469599  0.787454  0.238231            0.788342
```

🚀 This project supports proactive health monitoring and informed decision-making, while delivering operational efficiencies across multiple sectors. 🎯

| Team Member             | Email Address                     | Video Link                                                             |
|-------------------------|---------------------------------- |------------------------------------------------------------------------|
| Igor Bak                | <baxwork88@gmail.com>             | [Watch](https://vimeo.com/1068619321/4818f)                            |
| Alejandro Castellanos   | <k2jac9@users.noreply.github.com> | [Watch](https://vimeo.com/1068619321/a44818f)                          |
| Faisal Khan             | <fa.khan@alumni.utoronto.ca>      | [Watch](https://vimeo.com/1068619321/2e0a44818f)                       |
| Hassan Saade            | <saadehassan@hotmail.com>         | [Watch](https://vimeo.com/1068619321/2e0a44818f)                       |
<<<<<<< HEAD
| Anna Wong               | <annawong.qea@gmail.com>          | [Watch]((https://drive.googlle.com/file/d/1GhW_6vJH5op7ZIGatGrIoBzU6l5xQu4h/view?usp=drive_link))                                                                                |
=======
| Anna Wong               | <annawong.qea@gmail.com>          | [Watch](https://vimeo.com/1068619321/                                  |
>>>>>>> d4dec3da
<|MERGE_RESOLUTION|>--- conflicted
+++ resolved
@@ -292,14 +292,10 @@
 
 🚀 This project supports proactive health monitoring and informed decision-making, while delivering operational efficiencies across multiple sectors. 🎯
 
-| Team Member             | Email Address                     | Video Link                                                             |
-|-------------------------|---------------------------------- |------------------------------------------------------------------------|
-| Igor Bak                | <baxwork88@gmail.com>             | [Watch](https://vimeo.com/1068619321/4818f)                            |
-| Alejandro Castellanos   | <k2jac9@users.noreply.github.com> | [Watch](https://vimeo.com/1068619321/a44818f)                          |
-| Faisal Khan             | <fa.khan@alumni.utoronto.ca>      | [Watch](https://vimeo.com/1068619321/2e0a44818f)                       |
-| Hassan Saade            | <saadehassan@hotmail.com>         | [Watch](https://vimeo.com/1068619321/2e0a44818f)                       |
-<<<<<<< HEAD
-| Anna Wong               | <annawong.qea@gmail.com>          | [Watch]((https://drive.googlle.com/file/d/1GhW_6vJH5op7ZIGatGrIoBzU6l5xQu4h/view?usp=drive_link))                                                                                |
-=======
-| Anna Wong               | <annawong.qea@gmail.com>          | [Watch](https://vimeo.com/1068619321/                                  |
->>>>>>> d4dec3da
+| Team Member             | Email Address                     | Video Link                                                                                        |
+|-------------------------|---------------------------------- |---------------------------------------------------------------------------------------------------|
+| Igor Bak                | <baxwork88@gmail.com>             | [Watch](https://vimeo.com/1068619321/4818f)                                                       |
+| Alejandro Castellanos   | <k2jac9@users.noreply.github.com> | [Watch](https://vimeo.com/1068619321/a44818f)                                                     |
+| Faisal Khan             | <fa.khan@alumni.utoronto.ca>      | [Watch](https://vimeo.com/1068619321/2e0a44818f)                                                  |
+| Hassan Saade            | <saadehassan@hotmail.com>         | [Watch](https://vimeo.com/1068619321/2e0a44818f)                                                  |
+| Anna Wong               | <annawong.qea@gmail.com>          | [Watch]((https://drive.googlle.com/file/d/1GhW_6vJH5op7ZIGatGrIoBzU6l5xQu4h/view?usp=drive_link)) |                                                                               |
