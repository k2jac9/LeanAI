# LeanAI

# 📌 Predicting Body Fat Percentage Using Machine Learning

## 🧠 Project Summary

This project utilizes the **Body Fat Prediction Dataset & Extended** from Kaggle, which contains anthropometric measurements such as weight, height, waist circumference, and body fat percentage.

### ✅ Key Result

Achieved < 1% error with SVR model using body measurements only.

### 📊 Results Summary

| Model             | MAE  | R²     | MAPE   |
|------------------|------|--------|--------|
| SVR (best)        | 0.10 | 0.9996 | 0.86%  |
| MLPRegressor      | 0.24 | 0.9979 | 1.82%  |
| Linear Regression | 0.50 | 0.9925 | 3.79%  |

---

### 🛠️ Tech Stack

| Layer                  | Tool/Framework        |
|------------------------|------------------------|
| Infrastructure         | OpenTofu, Docker, K3s  |
| Data Processing        | Polars, Scikit-learn   |
| Workflow Orchestration | Metaflow               |
| Model Tracking         | MLflow                 |
| HPO                    | Optuna                 |
| Monitoring             | Evidently AI           |
| API                    | FastAPI                |
| Frontend               | Streamlit              |
| Deployment             | Docker / K8s (Minikube/K3s) |

---

### 🔹 Business Objective

⚡ **Develop a machine learning model to predict body fat percentage** based on a person's physical measurements.

### 📌 Why is this important?

- **🏋️ Fitness & Health**: Personalized recommendations for diet and exercise.
- **🏥 Medical Diagnosis**: Assessment of obesity, diabetes, and cardiovascular disease risks.
- **🏆 Sports Industry**: Optimization of body composition for athletes.
- **💰 Insurance**: Health risk analysis for premium calculation.

From a business perspective, using anthropometric measurements like weight, height, and waist circumference to predict body fat percentage can have several practical and profitable motivations:

### 1. Health and Fitness Industry Applications

- **Motivation**: The ability to estimate body fat percentage without expensive equipment (like DEXA scans or hydrostatic weighing) makes health assessments more accessible and cost-effective.
- **Business Use Case**: Fitness companies (e.g., gyms, personal training services, or wearable tech firms like Fitbit or Apple) could integrate this into their offerings. For example, a gym could use a simple app or kiosk where clients input their measurements to get an instant body fat estimate, enhancing customer engagement and retention.
- **Value Proposition**: Low-cost, scalable health insights encourage users to track progress, purchase subscriptions, or invest in personalized training plans.

### 2. Cost Reduction and Scalability

- **Motivation**: Traditional body fat measurement methods are time-consuming, expensive, and require trained personnel or specialized tools. Anthropometric predictions bypass these barriers.
- **Business Use Case**: A startup could develop a SaaS (Software as a Service) platform targeting small clinics, schools, or corporate wellness programs, providing affordable body fat analysis tools based on these measurements.
- **Value Proposition**: Businesses save money while offering a valuable service, creating a competitive edge over rivals relying on pricier alternatives.

### 3. Personalized Product Offerings

- **Motivation**: Body fat percentage is a key metric for tailoring nutrition plans, workout regimes, or even apparel sizing.
- **Business Use Case**: E-commerce platforms (e.g., meal kit services like HelloFresh or fitness apparel brands like Lululemon) could use this data to recommend products suited to a customer’s body composition, increasing sales conversion rates.
- **Value Proposition**: Enhanced personalization drives customer satisfaction and loyalty, boosting revenue through targeted upselling.

### 4. Public Health and Insurance Insights

- **Motivation**: Body fat percentage is a better indicator of health risks (e.g., obesity-related diseases) than BMI alone, which can misclassify muscular individuals.
- **Business Use Case**: Insurance companies or public health organizations could use this predictive model to assess risk profiles at scale, adjusting premiums or designing intervention programs.
- **Value Proposition**: More accurate risk assessment reduces payouts for insurers or improves outcomes for health initiatives, saving costs long-term.

---

## 2️⃣ Data

📂 **Data Source**: [Kaggle: Body Fat Prediction Dataset](https://www.kaggle.com/datasets/simonezappatini/body-fat-extended-dataset)  
📊 **Format**: CSV file  
💾 **Dataset Size**: 436 samples, 16 columns.

### 🔢 **Features in the dataset**

- `Density` – Body density (measured by hydrostatic weighing).
- `BodyFat` – **Body fat percentage (target variable)**.
- `Age` – Age.
- `Weight` – Weight (in pounds).
- `Height` – Height (in inches).
- `Neck`, `Chest`, `Abdomen`, `Hip`, `Thigh`, `Knee`, `Ankle`, `Biceps`, `Forearm`, `Wrist` – Circumference measurements of different body parts (in inches).

---

## 3️⃣ Methodology

### 📊 Exploratory Data Analysis (EDA)

- [Bodyfat EDA Methodology](Project/EDA/README.md)

- Dataset was **clean**, numeric, and no nulls.
- **Visualizations** revealed normal distributions with minor skewness.
- Strong correlations:
  - **Negative**: BodyFat vs Density
  - **Positive**: Abdomen & Chest vs BodyFat
- **Sex-based analysis** showed anatomical differences, but **Sex** had a weak impact on body fat prediction.

### Details

Our initial exploratory steps were the standard tasks of determining the number of features in the dataset, identifying any null or missing values, observing the scale of individual features and the data types we had to work with.  The dataset, although small, was very clean: no missing or null values, only floating and integer data types, and a total of 14 features.  A couple of important notes: the data was taken of men only, density was measured using under water weighing, and the remaiming features were measured using the measurement standards listed in Benhke and Wilmore (1974), pp. 45-48.

Matplotlib was used to visualize the distribution of the dataset, providing a deeper understanding of the spread of each feature.

![image](https://github.com/user-attachments/assets/8b989424-30e2-48fc-9cae-b89ac1b0c5c4)

Most features follow a normal distribution, except for height, hip, and ankle, which exhibit slight skewness.
A heatmap was applied to determine the correlation between different features, revealing a strong negative correlation between body fat and density. Additionally, weight shows a strong positive correlation with hip, chest, and abdomen size.  

We also utilized boxplots to identify outliers.

![image](https://github.com/user-attachments/assets/f7a5dfd3-0e4d-48c8-a8b6-877d01d2b68a)

Since our dataset initially contained only male measurements, which is a limition,  we extended our analysis to include female samples for a more comprehensive evaluation.
Exploratory Data Analysis (EDA), particularly through heat maps, revealed significant sex-based differences in body measurements. In our dataset, we encoded females as "1" and males as "0." We observed strong negative correlations for certain measurements, including Neck (-0.84), Forearm (-0.81), Wrist (-0.81), Chest (-0.71), Abdomen (-0.78), and Weight (-0.67). These findings indicate that males generally have larger body measurements than females. However, when assessing the influence of sex on body fat prediction, the effect appeared minimal (0.17).
Abdomen circumference emerged as a key indicator of body fat percentage, showing strong correlations with Body Fat (0.36), Chest (0.92), Hip (0.68), and Thigh (0.85).
Weight, on the other hand, was more strongly associated with skeletal and muscular body measurements rather than body fat alone. It exhibited high correlations with Chest (0.91), Abdomen (0.93), Hip (0.81), and Thigh (0.91), suggesting that weight increases in proportion to overall body dimensions.

Overall, the dataset highlights strong relationships between various body measurements, making it valuable for predictive modeling in health and fitness.

![image](https://github.com/user-attachments/assets/c816a08d-d563-433d-beb5-e7f5fe8ce83e)

**Data Processing**
Since the time limtation and the dataset is relatively simple and small, we decide to use as it is to start with a simple linear regression model initiatlly

### **Model Development**

- Given the dataset's size and simplicity, we began with lightweight models to establish a strong baseline.

![image](https://github.com/user-attachments/assets/6c1119d4-b359-4380-be0b-7fe80eabe1a3)

- Dataset was **clean**, numeric, and no nulls.
- **Visualizations** revealed normal distributions with minor skewness.
- Strong correlations:
  - **Negative**: BodyFat vs Density
  - **Positive**: Abdomen & Chest vs BodyFat
- **Sex-based analysis** showed anatomical differences, but **Sex** had a weak impact on body fat prediction.

### 📈 Key Insights

- **Abdomen circumference** is the strongest single predictor.
- **Weight** correlates more with muscle mass than fat.

### 🧠 Feature Engineering

Custom features:

- `bmi = Weight / (Height/100)^2`
- `waist_to_hip = Abdomen / Hip`
- `waist_to_height = Abdomen / Height`
- `arm_ratio = Forearm / Biceps`

---

### 🧪 Modeling Strategy

Started simple due to data size:

- ✅ **Linear Regression** (baseline)
- ✅ **SVR + RFE + PCA** (enhanced model)
- ✅ **Separate models**: Male / Female / Combined

**Metrics**:

- MAE, RMSE, R²
- Evidently AI reports for:
  - Data Drift
  - Target Drift
  - Regression Performance

## 4️⃣ Machine Learning Solution

- ⚙️ **Data Processing**: Polars, Scikit-Learn
- 🔁 **Workflow**: Metaflow
- 📊 **Experiment Tracking**: MLflow
- 🔍 **Monitoring**: Evidently AI
- 🧪 **Tuning**: Optuna
- 📦 **API**: FastAPI
- 📤 **Serving**: Streamlit dashboard
- 📂 **Model Storage**: joblib + MLflow Artifacts

```mermaid
graph TD
  subgraph Client
    A1[User Input Form] --> A2[FastAPI / REST API]
  end
  A2 --> B1[ML Model \n joblib]
  B1 --> B2[MLflow Tracking]
  B1 --> B3[Evidently Monitoring]
  B1 --> B4[Polars Data Pipeline]
  B2 --> C1[Optuna Tuning]
  B3 --> C2[Alerts / Notifications]

  subgraph Infra
    D1[Docker] --> D2[Minikube / K3s]
    D2 --> E1[OpenTofu IaC]
  end
```

---

## 5️⃣ FastAPI Backend

This project includes a **FastAPI-based application** for predicting body fat percentage. The API provides both:  

- A **web form** for manual input  
- A **REST API** for external integration  

🔗 **[Full API Documentation](Project/api/README.md)**

### 🚀 Quick Start  

#### Run the API using Docker  

```bash
docker-compose up --build  # First time setup
docker-compose up          # Subsequent runs
```

- **Access the web interface**: [http://localhost:8000](http://localhost:8000)  
- **API documentation (Swagger UI)**: [http://localhost:8000/docs](http://localhost:8000/docs)  

### 🔹 Example API request  

```bash
curl -X POST "http://localhost:8000/predict/" \
     -H "accept: application/json" \
     -H "Content-Type: application/x-www-form-urlencoded" \
     -d "abdomen=110&hip=120&weight=100&thigh=190&knee=50&biceps=38&neck=45"
```

For detailed instructions on deployment, troubleshooting, and advanced configurations, check out the **[API README](Project/api/README.md)**.  

---

## 6️⃣ 🚀 Real-World Applications & Impact

### 📈 Business & Health Significance

This project offers a unique intersection of machine learning, healthcare, and operational efficiency across several sectors:

🧬 Personalized Health & Fitness
Diet & Exercise Recommendations
Tailored guidance based on predicted body composition — enabling individuals to track progress, set goals, and adjust habits effectively.

🏥 Medical Diagnostics
Risk Assessment for Chronic Conditions
Early detection and monitoring of obesity, diabetes, and cardiovascular risks using body composition insights without expensive hardware.

⚙️ Healthcare AI Integration
AI-Driven Decision Support
Integration into clinical or wellness platforms as a backend service to streamline triage, health assessments, or preventative care recommendations.

🏅 Sports & Athletic Optimization
Performance Enhancement
Coaches and athletes can optimize training programs by targeting fat-to-muscle ratios using easy-to-measure inputs.

💼 Insurance & Actuarial Applications
Improved Risk Modeling
More accurate, personalized health profiles for premium calculations, reducing overgeneralization and unfair pricing.

💸 Operational Cost Savings Across Industries
Scalable, Non-Invasive Alternatives
Eliminates the need for expensive tools like DEXA scans or calipers — allowing schools, gyms, and clinics to adopt accessible predictive solutions at scale.

### Results after optimized experiments

```bash
Model Evaluation Results:
                        MAE        MSE        R2      MAPE  Explained Variance
SVR                0.103007   0.019722  0.999635  0.008664            0.999635
MLPRegressor       0.248110   0.111931  0.997926  0.018232            0.997995
StackingRegressor  0.319352   0.288114  0.994661  0.034541            0.995342
LinearRegression   0.506027   0.401387  0.992562  0.037945            0.992584
Ridge              0.525192   0.429619  0.992039  0.039954            0.992058
GradientBoosting   1.315073   2.867866  0.946855  0.090566            0.946890
XGBoost            1.501784   4.675057  0.913365  0.097473            0.913372
RandomForest       1.702659   4.836746  0.910369  0.127730            0.910589
Lasso              2.070826   6.018619  0.888468  0.166688            0.889867
AdaBoost           2.290862   7.710425  0.857116  0.177951            0.857432
ElasticNet         2.861452  11.469599  0.787454  0.238231            0.788342
```

🚀 This project supports proactive health monitoring and informed decision-making, while delivering operational efficiencies across multiple sectors. 🎯

| Team Member             | Email Address                     | Video Link                                                                                        |
|-------------------------|---------------------------------- |---------------------------------------------------------------------------------------------------|
<<<<<<< HEAD
| Igor Bak                | <baxwork88@gmail.com>             | [Watch](https://youtu.be/IPzIHOmJzzk)                                                       |
=======
| Igor Bak                | <baxwork88@gmail.com>             | [Watch](https://vimeo.com/1068619321/4818f)                                                       |
>>>>>>> ee48fd21
| Alejandro Castellanos   | <k2jac9@users.noreply.github.com> | [Watch](https://drive.google.com/file/d/1GhW_6vJH5op7ZIGatGrIoBzU6l5xQu4h/view?usp=sharing)                                                     |
| Faisal Khan             | <fa.khan@alumni.utoronto.ca>      | [Watch](https://vimeo.com/1068619321/2e0a44818f)                                                  |
| Hassan Saade            | <saadehassan@hotmail.com>         | [Watch](https://vimeo.com/1068619321/2e0a44818f)                                                  |
| Anna Wong               | <annawong.qea@gmail.com>          | [Watch](https://drive.google.com/file/d/1GhW_6vJH5op7ZIGatGrIoBzU6l5xQu4h/view?usp=sharing) |<|MERGE_RESOLUTION|>--- conflicted
+++ resolved
@@ -294,11 +294,8 @@
 
 | Team Member             | Email Address                     | Video Link                                                                                        |
 |-------------------------|---------------------------------- |---------------------------------------------------------------------------------------------------|
-<<<<<<< HEAD
+
 | Igor Bak                | <baxwork88@gmail.com>             | [Watch](https://youtu.be/IPzIHOmJzzk)                                                       |
-=======
-| Igor Bak                | <baxwork88@gmail.com>             | [Watch](https://vimeo.com/1068619321/4818f)                                                       |
->>>>>>> ee48fd21
 | Alejandro Castellanos   | <k2jac9@users.noreply.github.com> | [Watch](https://drive.google.com/file/d/1GhW_6vJH5op7ZIGatGrIoBzU6l5xQu4h/view?usp=sharing)                                                     |
 | Faisal Khan             | <fa.khan@alumni.utoronto.ca>      | [Watch](https://vimeo.com/1068619321/2e0a44818f)                                                  |
 | Hassan Saade            | <saadehassan@hotmail.com>         | [Watch](https://vimeo.com/1068619321/2e0a44818f)                                                  |
